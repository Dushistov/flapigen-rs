#!/usr/bin/env python3

import subprocess
import os
import sys
import re
import time
import shutil

JNI_TESTS = "jni_tests"
<<<<<<< HEAD
CPP_TESTS = "c++_tests"
PYTHON_TESTS = "python_tests"
=======
CPP_TESTS = "cpp_tests"
>>>>>>> fd4bfee7
ANDROID_TESTS = "android-example"
UNIT_TESTS = "unit_tests"
DOC_TESTS = "doc_tests"
RELEASE = "release"
DEBUG = "debug"

def show_timing(function):
    def _wrapper(*args, **kwargs):
        start = time.time()
        ret = function(*args, **kwargs)
        elapsed = (time.time() - start)
        print("%s elapsed time: %f" % (function.__name__, elapsed))
        return ret
    return _wrapper

def purge(dir, pattern):
    for f in os.listdir(dir):
        if re.search(pattern, f):
            #            print("removing %s" % os.path.join(dir, f))
            os.remove(os.path.join(dir, f))

def find_dir(dir_name, start_dir):
    origin_cwd = os.getcwd()
    os.chdir(start_dir)
    dir = os.getcwd()
    last_dir = ''
    while last_dir != dir:
        dir = os.getcwd()
        if dir_name in [o for o in os.listdir(dir) if os.path.isdir(os.path.join(dir, o))]:
            ret = os.path.join(dir, dir_name)
            os.chdir(origin_cwd)
            return ret
        os.chdir('..')
        last_dir = os.getcwd()
    os.chdir(origin_cwd)
    raise Exception("Can not find %s" % dir_name)

@show_timing
def run_jar(target_dir, jar_dir, use_shell, extra_args):
    jvm_args = ["java"]
    jvm_args.extend(extra_args)
    jvm_args.extend(["-ea", "-Djava.library.path=" + target_dir,
                     "-cp", "Test.jar", "com.example.Main"])
    subprocess.check_call(jvm_args, cwd=jar_dir, shell=use_shell)

@show_timing
def build_jar(java_dir, java_native_dir, use_shell):
    generated_java = [os.path.join("rust", f) for f in os.listdir(java_native_dir)
                      if os.path.isfile(os.path.join(java_native_dir, f)) and f.endswith(".java")]
    javac_cmd_args = ["javac", "Main.java"]
    javac_cmd_args.extend(generated_java)

    subprocess.check_call(javac_cmd_args,
                          cwd=java_dir, shell=use_shell)

    jar_dir = str(os.path.join(os.getcwd(), "jni_tests", "java"))
    purge(java_dir, ".*\.jar$")
    subprocess.check_call(["jar", "cfv", "Test.jar", "com"], cwd=jar_dir, shell=use_shell)
    return jar_dir

@show_timing
def run_jni_tests(use_shell, test_cfg):
    print("run_jni_tests begin: cwd %s" % os.getcwd())
    sys.stdout.flush()
    for cfg in test_cfg:
        if cfg == DEBUG:
            subprocess.check_call(["cargo", "build", "-v", "--package", "rust_swig_test_jni"], shell=False)
        elif cfg == RELEASE:
            subprocess.check_call(["cargo", "build", "-v", "--release", "--package", "rust_swig_test_jni"], shell=False)
        else:
            raise Exception("Fatal Error: Unknown cfg %s" % cfg)

    java_dir = str(os.path.join(os.getcwd(), "jni_tests", "java", "com", "example"))
    purge(java_dir, ".*\.class$")
    java_native_dir = str(os.path.join(os.getcwd(), "jni_tests", "java", "com", "example", "rust"))
    if not os.path.exists(java_native_dir):
        os.makedirs(java_native_dir)
    else:
        purge(java_native_dir, ".*\.class$")
    jar_dir = build_jar(java_dir, java_native_dir, use_shell)

    for cfg in test_cfg:
        target_dir = os.path.join(find_dir("target", "jni_tests"), cfg)
        run_jar(target_dir, jar_dir, use_shell, ["-Xcheck:jni", "-verbose:jni"])
    if RELEASE in test_cfg:
        target_dir = os.path.join(find_dir("target", "jni_tests"), RELEASE)
        run_jar(target_dir, jar_dir, use_shell, ["-Xcomp"])

def calc_cmake_generator():
    if sys.platform == 'win32':
        cmake_generator = "Visual Studio 15 2017"
        if os.getenv('platform') == "x64":
            cmake_generator = "Visual Studio 15 2017 Win64"
    else:
        cmake_generator = "Unix Makefiles"
    return cmake_generator

def find_target_path_in_cmakecache(cmake_build_dir):
    with open(os.path.join(cmake_build_dir, "CMakeCache.txt")) as search:
        for line in search:
            line = line.rstrip()
            if line.startswith('TARGET_PATH:PATH='):
                line = line.replace('TARGET_PATH:PATH=', '')
                return line
    return None

@show_timing
def build_cpp_example():
    cmake_generator = calc_cmake_generator()
    dir_path = os.path.join("cpp-example", "cpp-part")
    cmake_build_dir = os.path.join(dir_path, "build")
    if not os.path.exists(cmake_build_dir):
        os.makedirs(cmake_build_dir)
    cmake_args = ["cmake", "-G", cmake_generator, "-DCMAKE_BUILD_TYPE:String=Release"]
    subprocess.check_call(cmake_args + [".."], cwd = str(cmake_build_dir))
    if sys.platform == 'win32' or sys.platform == 'win64':
        subprocess.check_call(["cmake", "--build", ".", "--config", RELEASE], cwd = str(cmake_build_dir))
        # hack to force dll to work
        target_path = find_target_path_in_cmakecache(cmake_build_dir)
        dll_name = "cpp_example_rust_part.dll"
        shutil.copy(os.path.join(target_path, "release", dll_name),
                    os.path.join(cmake_build_dir, "Release", dll_name))
        subprocess.check_call(["app"], cwd = str(os.path.join(cmake_build_dir, "Release")), shell = True)
    else:
        subprocess.check_call(["cmake", "--build", "."], cwd = str(cmake_build_dir))
        subprocess.check_call(["./app"], cwd = str(cmake_build_dir))


@show_timing
def build_cpp_code_with_cmake(test_cfg, cmake_build_dir, addon_params):
    cmake_generator = calc_cmake_generator()
    cmake_args = ["cmake", "-G", cmake_generator] + addon_params
    if sys.platform == 'win32' or sys.platform == 'win64':
        if os.path.exists(cmake_build_dir):
            #at there is problem with multiply build directories for one source tree
            #TODO: move generated header from source tree to build tree
            print("%s exists, we removing it" % cmake_build_dir)
            shutil.rmtree(cmake_build_dir)
        os.makedirs(cmake_build_dir)
        subprocess.check_call(cmake_args + [".."], cwd = str(cmake_build_dir))
        os.environ["CTEST_OUTPUT_ON_FAILURE"] = "1"
        for cfg in test_cfg:
            subprocess.check_call(["cmake", "--build", ".", "--config", cfg], cwd = str(cmake_build_dir))
            subprocess.check_call(["cmake", "--build", ".", "--target", "RUN_TESTS", "--config", cfg],
                                  cwd = str(cmake_build_dir))
    else:
        for cfg in test_cfg:
            cur_cmake_args = cmake_args[:]
            cur_cmake_build_dir = cmake_build_dir
            if cfg == RELEASE:
                cur_cmake_args.append("-DCMAKE_BUILD_TYPE:String=Release")
            elif cfg == DEBUG:
                cur_cmake_args.append("-DCMAKE_BUILD_TYPE:String=Debug")
                cur_cmake_build_dir = cur_cmake_build_dir + "_dbg"
            print("cur_cmake_build_dir %s" % cur_cmake_build_dir)
            if os.path.exists(cur_cmake_build_dir):
                #at there is problem with multiply build directories for one source tree
                #TODO: move generated header from source tree to build tree
                print("%s exists, we removing it" % cur_cmake_build_dir)
                shutil.rmtree(cur_cmake_build_dir)

            os.makedirs(cur_cmake_build_dir)
            subprocess.check_call(cur_cmake_args + [".."], cwd = str(cur_cmake_build_dir))

            subprocess.check_call(["cmake", "--build", "."], cwd = str(cur_cmake_build_dir))
            subprocess.check_call(["ctest", "--output-on-failure"], cwd = str(cur_cmake_build_dir))
            if sys.platform == "linux" or sys.platform == "linux2":
                subprocess.check_call(["valgrind", "--error-exitcode=1", "--leak-check=full",
                                       "--show-leak-kinds=all", "--errors-for-leak-kinds=all",
                                       "--suppressions=../../valgrind.supp",
                                       "./c++-rust-swig-test"], cwd = str(cur_cmake_build_dir))

@show_timing
def test_python(is_windows, test_cfg):
    for cfg in test_cfg:
        cmd = ["cargo", "build", "-v", "--package", "rust_swig_test_python"]
        if cfg == RELEASE:
            cmd.append("--release")
        env = os.environ.copy()
        if sys.platform == "darwin":
            # See https://github.com/dgrunwald/rust-cpython/issues/87
            env["RUST_FLAGS"] = env["RUST_FLAGS"] + "-C link-arg=-undefined -C link-arg=dynamic_lookup"
        subprocess.check_call(cmd, shell = False, env = env)
        target_dir = os.path.join(find_dir("target", "jni_tests"), cfg)
        if is_windows:
            shutil.copyfile(os.path.join(target_dir, "rust_swig_test_python.dll"), "python_tests/python/rust_swig_test_python.pyd")
            if os.getenv('platform') == "x64":
                subprocess.check_call(["py", "-3", "main.py"], cwd = "python_tests/python")
            else:
                # If we choose 32, we must also choose specific, minor python version.
                subprocess.check_call(["py", "-3.7-32", "main.py"], cwd = "python_tests/python")
        else:
            lib_name = "librust_swig_test_python.dylib" if sys.platform == "darwin" else "librust_swig_test_python.so"
            shutil.copyfile(os.path.join(target_dir, lib_name), "python_tests/python/rust_swig_test_python.so")
            subprocess.check_call(["python3", "main.py"], cwd = "python_tests/python")


@show_timing
def build_cargo_docs():
    print("build docs")
    subprocess.check_call(["cargo", "doc", "-v", "--package", "rust_swig"])

@show_timing
def build_for_android(is_windows):
    gradle_cmd = "gradlew.bat" if is_windows else "./gradlew"

    for d in ["android-example", "android-tests"]:
        subprocess.check_call(["cargo", "test", "--target=arm-linux-androideabi", "--release"], cwd=os.path.join(os.getcwd(), d))
        subprocess.check_call([gradle_cmd, "build"], cwd=os.path.join(os.getcwd(), d))
        subprocess.check_call([gradle_cmd, "connectedAndroidTest"], cwd=os.path.join(os.getcwd(), d))

@show_timing
def run_unit_tests(test_cfg, test_set):
    for cfg in test_cfg:
        cmd_base = ["cargo", "test", "-v", "-p", "rust_swig"]
        if CPP_TESTS in test_set:
            cmd_base.append("-p")
            cmd_base.append("rust_swig_test_cpp")
            cmd_base.append("-p")
            cmd_base.append("cpp-example-rust-part")
        if JNI_TESTS in test_set:
            cmd_base.append("-p")
            cmd_base.append("rust_swig_test_jni")
        if cfg == DEBUG:
            pass
        elif cfg == RELEASE:
            cmd_base.append("--release")
        else:
            raise Exception("Fatal Error: Unknown cfg %s" % cfg)
        subprocess.check_call(cmd_base)

@show_timing
def main():
    print("Starting build and test: %s" % sys.version)
    sys.stdout.flush()

    test_cfg = set([RELEASE, DEBUG])
    test_set = set([JNI_TESTS, CPP_TESTS, ANDROID_TESTS, UNIT_TESTS, DOC_TESTS, PYTHON_TESTS])
    for arg in sys.argv[1:]:
        if arg == "--skip-android-tests":
            test_set.remove(ANDROID_TESTS)
        elif arg == "--java-only-tests":
            test_set = set([JNI_TESTS])
        elif arg == "--cpp-only-tests":
            test_set = set([CPP_TESTS])
        elif arg == "--skip-java-tests":
            test_set.remove(JNI_TESTS)
<<<<<<< HEAD
        elif arg == "--skip-python-tests":
            test_set.remove(PYTHON_TESTS)
=======
        elif arg == "--android-only-tests":
            test_set = set([ANDROID_TESTS])
        elif arg == "--rust-unit-tests-only":
            test_set = set([UNIT_TESTS])
>>>>>>> fd4bfee7
        else:
            raise Exception("Fatal Error: unknown option: %s" % arg)

    has_jdk = "JAVA_HOME" in os.environ
    if (JNI_TESTS in test_set) and (not has_jdk):
        raise Exception("Fatal error JAVA_HOME not defined, so it is impossible to run %s" % JNI_TESTS)

    has_android_sdk = ("ANDROID_SDK" in os.environ) or ("ANDROID_HOME" in os.environ)
    if (ANDROID_TESTS in test_set) and (not has_android_sdk):
        raise Exception("Fatal error ANDROID_* not defined, so it is impossible to run %s" % ANDROID_TESTS)

    # becuase of http://bugs.python.org/issue17023
    is_windows = os.name == 'nt'
    use_shell = is_windows

    print("test_set %s" % test_set)
    sys.stdout.flush()

    if DOC_TESTS in test_set:
        build_cargo_docs()

    print("start tests: %s" % test_set)
    if UNIT_TESTS in test_set:
        run_unit_tests(test_cfg, test_set)
    if JNI_TESTS in test_set:
        run_jni_tests(use_shell, test_cfg)

    if CPP_TESTS in test_set:
        print("Check cmake version")
        subprocess.check_call(["cmake", "--version"], shell = False)
        build_cpp_example()
        build_cpp_code_with_cmake(test_cfg, os.path.join("cpp_tests", "c++", "build"), [])
        purge(os.path.join("cpp_tests", "c++", "rust_interface"), ".*\.h.*$")
        build_cpp_code_with_cmake(test_cfg, os.path.join("cpp_tests", "c++", "build_with_boost"), ["-DUSE_BOOST:BOOL=ON"])

    if ANDROID_TESTS in test_set:
        build_for_android(is_windows)

    if PYTHON_TESTS in test_set:
        test_python(is_windows, test_cfg)

if __name__ == "__main__":
    main()<|MERGE_RESOLUTION|>--- conflicted
+++ resolved
@@ -8,12 +8,8 @@
 import shutil
 
 JNI_TESTS = "jni_tests"
-<<<<<<< HEAD
-CPP_TESTS = "c++_tests"
 PYTHON_TESTS = "python_tests"
-=======
 CPP_TESTS = "cpp_tests"
->>>>>>> fd4bfee7
 ANDROID_TESTS = "android-example"
 UNIT_TESTS = "unit_tests"
 DOC_TESTS = "doc_tests"
@@ -261,15 +257,12 @@
             test_set = set([CPP_TESTS])
         elif arg == "--skip-java-tests":
             test_set.remove(JNI_TESTS)
-<<<<<<< HEAD
         elif arg == "--skip-python-tests":
             test_set.remove(PYTHON_TESTS)
-=======
         elif arg == "--android-only-tests":
             test_set = set([ANDROID_TESTS])
         elif arg == "--rust-unit-tests-only":
             test_set = set([UNIT_TESTS])
->>>>>>> fd4bfee7
         else:
             raise Exception("Fatal Error: unknown option: %s" % arg)
 
