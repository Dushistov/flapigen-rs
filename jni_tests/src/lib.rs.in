use std::{cell::{Ref, RefCell, RefMut},
          path::{Path, PathBuf},
          rc::Rc,
          time::SystemTime};

use chrono::{DateTime, Utc};
use log::{error, debug};

use crate::jni_c_header::*;

#[derive(Clone)]
struct Foo {
    data: i32,
    name: String,
}

impl Foo {
    fn new(val: i32, name: &str) -> Foo {
        println!("Foo::new {}  {}", val, name);
        Foo {
            data: val,
            name: name.to_string(),
        }
    }

    fn f(&self, a: i32, b: i32) -> i32 {
        println!("Foo::f {} {} {}", self.data, a, b);
        self.data + a + b
    }

    fn name(&self) -> &str {
        &self.name
    }

    fn f_double(&self, a: f64, b: f64) -> f64 {
        a.hypot(b) + self.data as f64
    }
}

fn f_hypot(a: f64, b: f64) -> f64 {
    a.hypot(b)
}

fn now() -> SystemTime {
    return SystemTime::now();
}

fn chrono_now() -> DateTime<Utc> {
    Utc::now()
}

foreigner_class!(class Foo {
    self_type Foo;
    constructor Foo::new(_: i32, _: &str) -> Foo;
    method Foo::f(&self, _: i32, _: i32) -> i32;  alias calcF;
    method Foo::f_double(&self, _: f64, _: f64) -> f64;
    method Foo::name(&self) -> &str; alias getName;
    static_method f_hypot(_: f64, _: f64) -> f64; alias fHypot;
    static_method now() -> SystemTime;
    static_method chrono_now() -> DateTime<Utc>;
});

struct Boo {
    a: i32,
}

impl Boo {
    fn new() -> Boo {
        Boo { a: 17 }
    }
    fn test(&self, a: bool) -> f32 {
        if a {
            ::std::f32::consts::E
        } else {
            ::std::f32::consts::PI
        }
    }
    fn set_a(&mut self, val: i32) {
        self.a = val;
    }
    fn get_a(&self) -> i32 {
        self.a
    }
}

fn create_boo() -> Rc<RefCell<Boo>> {
    Rc::new(RefCell::new(Boo::new()))
}

fn test_u8(v: u8) -> u8 {
    v + 1
}

fn test_i8(v: i8) -> i8 {
    v + 1
}

fn test_u16(v: u16) -> u16 {
    v + 1
}

fn test_i16(v: i16) -> i16 {
    v + 1
}

fn test_i32(v: i32) -> i32 {
    v + 1
}

fn test_u32(v: u32) -> u32 {
    v + 1
}

fn test_u64(v: u64) -> u64 {
    v + 1
}

fn test_i64(v: i64) -> i64 {
    v + 1
}

fn test_f32(v: f32) -> f32 {
    v + 1.
}
fn test_f64(v: f64) -> f64 {
    v + 1.
}

fn r_test_u8(v: u8) -> Result<u8, &'static str> {
    Ok(v + 1)
}

fn r_test_i8(v: i8) -> Result<i8, &'static str> {
    Ok(v + 1)
}

fn r_test_u16(v: u16) -> Result<u16, &'static str> {
    Ok(v + 1)
}

fn r_test_i16(v: i16) -> Result<i16, &'static str> {
    Ok(v + 1)
}

fn r_test_i32(v: i32) -> Result<i32, &'static str> {
    Ok(v + 1)
}

fn r_test_u32(v: u32) -> Result<u32, &'static str> {
    Ok(v + 1)
}

fn r_test_u64(v: u64) -> Result<u64, &'static str> {
    Ok(v + 1)
}

fn r_test_i64(v: i64) -> Result<i64, &'static str> {
    Ok(v + 1)
}

fn r_test_f32(v: f32) -> Result<f32, &'static str> {
    Ok(v + 1.)
}
fn r_test_f64(v: f64) -> Result<f64, &'static str> {
    Ok(v + 1.)
}

foreigner_class!(class Boo {
    self_type Boo;
    constructor create_boo() -> Rc<RefCell<Boo>>;
    method Boo::test(&self, _: bool) -> f32;
    method Boo::set_a(&mut self, _: i32); alias setA;
    method Boo::get_a(&self) -> i32; alias getA;
    static_method test_u8(v: u8) -> u8;
    static_method test_i8(v: i8) -> i8;
    static_method test_u16(v: u16) -> u16;
    static_method test_i16(v: i16) -> i16;
    static_method test_i32(v: i32) -> i32;
    static_method test_u32(v: u32) -> u32;
    static_method test_u64(v: u64) -> u64;
    static_method test_i64(v: i64) -> i64;
    static_method test_f32(v: f32) -> f32;
    static_method test_f64(v: f64) -> f64;


    static_method r_test_u8(v: u8) -> Result<u8, &'static str>;
    static_method r_test_i8(v: i8) -> Result<i8, &'static str>;
    static_method r_test_u16(v: u16) -> Result<u16, &'static str>;
    static_method r_test_i16(v: i16) -> Result<i16, &'static str>;
    static_method r_test_i32(v: i32) -> Result<i32, &'static str>;
    static_method r_test_u32(v: u32) -> Result<u32, &'static str>;
    static_method r_test_u64(v: u64) -> Result<u64, &'static str>;
    static_method r_test_i64(v: i64) -> Result<i64, &'static str>;
    static_method r_test_f32(v: f32) -> Result<f32, &'static str>;
    static_method r_test_f64(v: f64) -> Result<f64, &'static str>;
});

struct TestPathAndResult {
    path: PathBuf,
    boo: Rc<RefCell<Boo>>,
}

impl TestPathAndResult {
    fn empty() -> Result<TestPathAndResult, String> {
        println!("TestPathAndResult::empty");
        Err("test error path".into())
    }
    fn new(path: &Path) -> Result<TestPathAndResult, String> {
        println!("TestPathAndResult::new path: {:?}", path);
        Ok(TestPathAndResult {
            path: path.into(),
            boo: create_boo(),
        })
    }

    fn get_path(&self) -> String {
        self.path.to_str().unwrap().into()
    }

    fn get_boo(&self) -> Rc<RefCell<Boo>> {
        self.boo.clone()
    }

    fn get_foo_list(&self) -> Vec<Foo> {
        let mut ret = Vec::new();
        for i in 0..10 {
            ret.push(Foo::new(i, &format!("foo arr: {}", i)));
        }
        ret
    }
}

foreigner_class!(class TestPathAndResult {
    self_type TestPathAndResult;
    constructor TestPathAndResult::empty() -> Result<TestPathAndResult, String>;
    constructor TestPathAndResult::new(path: &Path) -> Result<TestPathAndResult, String>;
    method TestPathAndResult::get_path(&self) -> String; alias getPath;
    method TestPathAndResult::get_boo(&self) -> Rc<RefCell<Boo>>; alias getBoo;
    foreigner_code "    public int javaFunc() { return 17; }\n";
    foreigner_code r#"
    public Boo[] testHandArrayReturn() { return do_testHandArrayReturn(this.mNativeObj); }
    private static native Boo[] do_testHandArrayReturn(long me);
"#;
    method TestPathAndResult::get_foo_list(&self) -> Vec<Foo>;
});

#[allow(non_snake_case)]
#[no_mangle]
pub fn Java_com_example_rust_TestPathAndResult_do_1testHandArrayReturn(
    env: *mut JNIEnv,
    _: jclass,
    _: jlong,
) -> jobjectArray {
    let class_id = swig_c_str!("com/example/rust/Boo");
    let jcls: jclass = unsafe { (**env).FindClass.unwrap()(env, class_id) };
    if jcls.is_null() {
        panic!("Can not find class_id {:?}", class_id);
    }
    let n = 10;
    let ret: jobjectArray =
        unsafe { (**env).NewObjectArray.unwrap()(env, n, jcls, ::std::ptr::null_mut()) };
    if ret.is_null() {
        panic!("Can not create object array");
    }

    let field_id = swig_c_str!("mNativeObj");
    let type_id = swig_c_str!("J");
    let field_id: jfieldID = unsafe { (**env).GetFieldID.unwrap()(env, jcls, field_id, type_id) };
    assert!(!field_id.is_null());

    for i in 0..n {
        let elem: jobject = unsafe { (**env).AllocObject.unwrap()(env, jcls) };
        let boo: Rc<RefCell<Boo>> = create_boo();
        boo.borrow_mut().set_a(i);
        unsafe {
            (**env).SetLongField.unwrap()(env, elem, field_id, <Rc<RefCell<Boo>>>::box_object(boo));
            (**env).SetObjectArrayElement.unwrap()(env, ret, i, elem);
            (**env).DeleteLocalRef.unwrap()(env, elem);
        }
    }
    ret
}

foreigner_class!(class TestInner {
    foreigner_code r#"
    public static final class Inner {
        public final String name;

        Inner(String name) {
            this.name = name;
        }
    }
    public static native Inner getInner();
"#;
});

#[allow(non_snake_case)]
#[no_mangle]
pub fn Java_com_example_rust_TestInner_getInner(env: *mut JNIEnv, _: jclass) -> jobject {
    let class_id = ::std::ffi::CString::new("com/example/rust/TestInner$Inner").unwrap();
    let jcls: jclass = unsafe { (**env).FindClass.unwrap()(env, class_id.as_ptr()) };
    assert!(!jcls.is_null());
    let ret: jobject = unsafe { (**env).AllocObject.unwrap()(env, jcls) };
    assert!(!ret.is_null());
    let str_type_id = ::std::ffi::CString::new("Ljava/lang/String;").unwrap();
    let field_id = ::std::ffi::CString::new("name").unwrap();
    let name_field_id: jfieldID =
        unsafe { (**env).GetFieldID.unwrap()(env, jcls, field_id.as_ptr(), str_type_id.as_ptr()) };
    assert!(!name_field_id.is_null());
    let name = ::std::ffi::CString::new("Boo Boo").unwrap();
    let name = unsafe { (**env).NewStringUTF.unwrap()(env, name.as_ptr()) };
    assert!(!name.is_null());
    unsafe {
        (**env).SetObjectField.unwrap()(env, ret, name_field_id, name);
        if (**env).ExceptionCheck.unwrap()(env) != 0 {
            panic!("Failed to SetObjectField");
        }
    }
    ret
}

#[derive(Clone)]
struct Xyz;

impl Xyz {
    fn zero() -> Xyz {
        Xyz
    }
    fn new(_: f64, _: f64, _: f64) -> Xyz {
        Xyz
    }
}

foreigner_class!(class Xyz {
    self_type Xyz;
    constructor Xyz::zero() -> Xyz;
    constructor Xyz::new(_: f64, _: f64, _: f64) -> Xyz;
});

struct TestContainers {
    empty_struct_vec: Vec<Xyz>,
    struct_vec: Vec<Foo>,
    string_vec: Vec<String>,
}

impl Default for TestContainers {
    fn default() -> Self {
        let empty_struct_vec = vec![];
        let struct_vec = vec![Foo::new(1, "1"), Foo::new(2, "2")];
        let string_vec = vec![
            "The".into(),
            "was".into(),
            "a".into(),
            "young".into(),
            "lady".into(),
            "whose".into(),
            "nose".into(),
        ];
        TestContainers {
            empty_struct_vec,
            struct_vec,
            string_vec,
        }
    }
}

impl TestContainers {
    fn get_struct_vec(&self) -> Vec<Foo> {
        self.struct_vec.clone()
    }
    fn get_empty_struct_vec(&self) -> Vec<Xyz> {
        self.empty_struct_vec.clone()
    }
    fn get_string_vec(&self) -> Vec<String> {
        self.string_vec.clone()
    }
    fn set_struct_vec(&mut self, v: Vec<Foo>) {
        self.struct_vec = v;
    }
}

foreigner_class!(class TestContainers {
    self_type TestContainers;
    constructor TestContainers::default() -> TestContainers;
    method TestContainers::get_struct_vec(&self) -> Vec<Foo>;
    method TestContainers::get_empty_struct_vec(&self) -> Vec<Xyz>;
    method TestContainers::get_string_vec(&self) -> Vec<String>;
    method TestContainers::set_struct_vec(&mut self, _: Vec<Foo>);
});

foreigner_class!(class OneStaticFunctionTest {
    static_method f_hypot(_ :f64, _: f64) -> f64;
});

#[derive(Default)]
struct TestArraysWithPrimitiveTypes {
    vec: Vec<i32>,
}

impl TestArraysWithPrimitiveTypes {
    fn new(val: i32, size: usize) -> TestArraysWithPrimitiveTypes {
        TestArraysWithPrimitiveTypes {
            vec: vec![val; size],
        }
    }

    fn get_ref(&self) -> &[i32] {
        &self.vec[..]
    }

    fn clone_vec(&self) -> Vec<i32> {
        self.vec.clone()
    }
}

fn arr_pass_thorough(a: &[i32]) -> &[i32] {
    a
}

fn arr_pass_through_float(a: &[f32]) -> &[f32] {
    a
}

fn arr_pass_through_double(a: &[f64]) -> &[f64] {
    a
}

fn arr_pass_through_byte(a: &[i8]) -> &[i8] {
    a
}

fn arr_pass_through_short(a: &[i16]) -> &[i16] {
    a
}

fn arr_pass_through_long(a: &[i64]) -> &[i64] {
    a
}

foreigner_class!(class TestArraysWithPrimitiveTypes {
    self_type TestArraysWithPrimitiveTypes;
    constructor TestArraysWithPrimitiveTypes::default() -> TestArraysWithPrimitiveTypes;
    constructor TestArraysWithPrimitiveTypes::new(_: i32, _: usize) -> TestArraysWithPrimitiveTypes;
    method TestArraysWithPrimitiveTypes::get_ref(&self) -> &[i32];
    method TestArraysWithPrimitiveTypes::clone_vec(&self) -> Vec<i32>;
    static_method arr_pass_through_float(a: &[f32]) -> &[f32];
    static_method arr_pass_through_double(a: &[f64]) -> &[f64];
    static_method arr_pass_through_byte(a: &[i8]) -> &[i8];
    static_method arr_pass_through_short(a: &[i16]) -> &[i16];
    static_method arr_pass_thorough(_: &[i32]) -> &[i32];
    static_method arr_pass_through_long(a: &[i64]) -> &[i64];
});

#[derive(Default)]
struct TestPassObjectsAsParams {
    data: i32,
    name: String,
}

impl TestPassObjectsAsParams {
    fn f1(&mut self, foo: &Foo) {
        self.data = foo.data;
        self.name = foo.name.clone();
    }
    fn f2(&mut self, foo: &mut Foo) {
        self.f1(foo);
        foo.data = 0;
        foo.name = String::new();
    }
    fn f3(&mut self, foo: Foo) {
        self.f1(&foo);
    }

    fn f4(foo: &Foo) -> String {
        format!("{}{}", foo.name, foo.data)
    }

    fn f5(a: i32, s: &str, foo: &mut Foo) -> String {
        let ret = TestPassObjectsAsParams::f4(foo);
        foo.data = a;
        foo.name = s.into();
        ret
    }

    fn f6(foo: Foo) -> String {
        TestPassObjectsAsParams::f4(&foo)
    }

    fn get_data(&self) -> i32 {
        self.data
    }
    fn get_name(&self) -> &str {
        &self.name
    }

    fn new_from_foo(foo: Foo) -> TestPassObjectsAsParams {
        TestPassObjectsAsParams {
            name: foo.name,
            data: foo.data,
        }
    }

    fn f_get_like_me(&mut self, other: TestPassObjectsAsParams) {
        self.data = other.data;
        self.name = other.name;
    }

    fn factory_method(data: i32, name: &str) -> TestPassObjectsAsParams {
        TestPassObjectsAsParams {
            data,
            name: name.into(),
        }
    }
}

foreigner_class!(class TestPassObjectsAsParams {
    self_type TestPassObjectsAsParams;
    constructor TestPassObjectsAsParams::default() -> TestPassObjectsAsParams;
    constructor TestPassObjectsAsParams::new_from_foo(_: Foo) -> TestPassObjectsAsParams;
    
    method TestPassObjectsAsParams::f1(&mut self, _: &Foo);
    method TestPassObjectsAsParams::f2(&mut self, _: &mut Foo);
    method TestPassObjectsAsParams::f3(&mut self, _: Foo);
    method TestPassObjectsAsParams::f_get_like_me(&mut self, _: TestPassObjectsAsParams);
    method TestPassObjectsAsParams::get_data(&self) -> i32;
    method TestPassObjectsAsParams::get_name(&self) -> &str;

    static_method TestPassObjectsAsParams::f4(_: &Foo) -> String;
    static_method TestPassObjectsAsParams::f5(_: i32, _: &str, _: &mut Foo) -> String;
    static_method TestPassObjectsAsParams::f6(_: Foo) -> String;

    static_method TestPassObjectsAsParams::factory_method(_: i32, _: &str)
                                                          -> TestPassObjectsAsParams;
});

struct GnssInfo {
    pub x: f64,
}

#[allow(non_snake_case)]
mod Position {
    use super::*;

    pub(crate) fn timeStamp(_: &GnssInfo) -> SystemTime {
        SystemTime::now()
    }
    pub(crate) fn getLatitude(gi: &GnssInfo) -> f64 {
        gi.x
    }
}

foreigner_class!(class Position {
    self_type GnssInfo;
    private constructor = empty;
    method Position::timeStamp(&self) -> SystemTime;
    method Position::getLatitude(&self) -> f64;
});

struct LocationService;

impl LocationService {
    fn position() -> Result<GnssInfo, &'static str> {
        Ok(GnssInfo { x: 17.17 })
    }
}

foreigner_class!(class LocationService {
    static_method LocationService::position() -> Result<GnssInfo, &'static str>;
});

enum MyEnum {
    Item1,
    Item2,
    Item3,
}

foreign_enum!(enum MyEnum {
    ITEM1 = MyEnum::Item1,
    ITEM2 = MyEnum::Item2,
    ITEM3 = MyEnum::Item3,
});

#[derive(Default)]
struct Moo;

impl Moo {
    fn f1(&mut self, v: MyEnum) -> i32 {
        if let MyEnum::Item2 = v {
            17
        } else {
            -5
        }
    }

    fn next_enum(v: MyEnum) -> MyEnum {
        use crate::MyEnum::*;
        match v {
            Item1 => Item2,
            Item2 => Item3,
            Item3 => Item1,
        }
    }
}

foreigner_class!(class TestEnumClass {
    self_type Moo;
    constructor Moo::default() -> Moo;
    method Moo::f1(&mut self, v: MyEnum) -> i32;
    static_method Moo::next_enum(v: MyEnum) -> MyEnum;
});

trait OnEvent {
    fn something_change(&self, x: i32, s: &str);
}

#[derive(Default)]
struct Observable {
    observers: Vec<Box<OnEvent>>,
}

impl Observable {
    fn subscribe(&mut self, cb: Box<OnEvent>) {
        self.observers.push(cb);
    }
    fn change(&self, x: i32, s: &str) {
        debug!("Observable::change x {}, s {}", x, s);
        for cb in &self.observers {
            cb.something_change(x, s);
        }
    }
}

foreign_interface!(interface MyObserver {
    self_type OnEvent;
    onStateChanged = OnEvent::something_change(&self, x: i32, s: &str);
});

foreigner_class!(class Observable {
    self_type Observable;
    constructor Observable::default() -> Observable;
    method Observable::subscribe(&mut self, _: Box<OnEvent>);
    method Observable::change(&self, _: i32, _: &str);
});

trait CheckAllTypesInCallbackArgs {
    fn check_all_types1(&self, _: u8, _: i8, _: u16, _: i16, _: u32, _: i32, _: u32, _: i32);
    fn check_all_types2(&self, _: u64, _: i64, _: f32, _: f64, _: usize, _: isize);
}

foreign_interface!(interface CheckAllTypesInCallbackArgs {
    self_type CheckAllTypesInCallbackArgs;
    checkAllTypes1 = CheckAllTypesInCallbackArgs::check_all_types1(&self, _: u8, _: i8, _: u16,
                                                                   _: i16, _: u32, _: i32,
                                                                   _: u32, _: i32);
    checkAllTypes2 = CheckAllTypesInCallbackArgs::check_all_types2(&self, _: u64, _: i64, _: f32,
                                                                   _: f64, _: usize, _: isize);
});

struct FooWithLifetime<'a> {
    data: Box<OnEvent + 'a>,
}

struct PrintEvent;
impl OnEvent for PrintEvent {
    fn something_change(&self, x: i32, s: &str) {
        println!("something_change: x = {}, s = {}", x, s);
    }
}

impl<'a> FooWithLifetime<'a> {
    fn set_data(&self, v: i32) {
        self.data.something_change(v, "FooWithLifetime");
    }
}

fn foo_with_lifetime_new<'a>() -> Rc<RefCell<FooWithLifetime<'a>>> {
    Rc::new(RefCell::new(FooWithLifetime {
        data: Box::new(PrintEvent),
    }))
}

foreigner_class!(class FooWithLifetime {
    self_type FooWithLifetime<'a>;
    constructor foo_with_lifetime_new() -> Rc<RefCell<FooWithLifetime<'a>>>;
    method FooWithLifetime::set_data(&self, v: i32);
});

struct TestOptional;

impl TestOptional {
    fn f1(x: Option<f64>) -> Option<f64> {
        if let Some(x) = x {
            Some(x + 1.)
        } else {
            None
        }
    }
    fn f2(x: Option<i64>) -> Option<i64> {
        if let Some(x) = x {
            Some(x + 1)
        } else {
            None
        }
    }
    fn f3(need_something: bool) -> Option<Foo> {
        if need_something {
            Some(Foo::new(5, "Some"))
        } else {
            None
        }
    }

<<<<<<< HEAD
    fn f5(need_something: bool) -> Option<String> {
        if need_something {
            Some("true".to_string())
        } else {
            None
        }
=======
    fn f4(foo: Option<Foo>) -> Option<i64> {
        foo.map(|x| i64::from(x.data))
>>>>>>> c87e463c
    }
}

foreigner_class!(class TestOptional {
    self_type TestOptional;
    static_method TestOptional::f1(x: Option<f64>) -> Option<f64>;
    static_method TestOptional::f2(x: Option<i64>) -> Option<i64>;
    static_method TestOptional::f3(need_something: bool) -> Option<Foo>;
<<<<<<< HEAD
    static_method TestOptional::f5(need_something: bool) -> Option<String>;
    //static_method TestOptional::f6(need_something: Option<String>) -> bool;
=======
    static_method TestOptional::f4(foo: Option<Foo>) -> Option<i64>;
>>>>>>> c87e463c
});<|MERGE_RESOLUTION|>--- conflicted
+++ resolved
@@ -710,17 +710,16 @@
         }
     }
 
-<<<<<<< HEAD
+    fn f4(foo: Option<Foo>) -> Option<i64> {
+        foo.map(|x| i64::from(x.data))
+    }
+
     fn f5(need_something: bool) -> Option<String> {
         if need_something {
             Some("true".to_string())
         } else {
             None
         }
-=======
-    fn f4(foo: Option<Foo>) -> Option<i64> {
-        foo.map(|x| i64::from(x.data))
->>>>>>> c87e463c
     }
 }
 
@@ -729,10 +728,6 @@
     static_method TestOptional::f1(x: Option<f64>) -> Option<f64>;
     static_method TestOptional::f2(x: Option<i64>) -> Option<i64>;
     static_method TestOptional::f3(need_something: bool) -> Option<Foo>;
-<<<<<<< HEAD
+    static_method TestOptional::f4(foo: Option<Foo>) -> Option<i64>;
     static_method TestOptional::f5(need_something: bool) -> Option<String>;
-    //static_method TestOptional::f6(need_something: Option<String>) -> bool;
-=======
-    static_method TestOptional::f4(foo: Option<Foo>) -> Option<i64>;
->>>>>>> c87e463c
 });