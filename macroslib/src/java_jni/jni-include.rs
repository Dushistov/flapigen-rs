--- conflicted
+++ resolved
@@ -1363,7 +1363,17 @@
     }
 }
 
-<<<<<<< HEAD
+impl<T: SwigForeignClass> SwigFrom<jlong> for Option<T> {
+    fn swig_from(x: jlong, _: *mut JNIEnv) -> Self {
+        if x != 0 {
+            let o: T = T::unbox_object(x);
+            Some(o)
+        } else {
+            None
+        }
+    }
+}
+
 #[swig_to_foreigner_hint = "java.util.Optional<String>"]
 impl SwigFrom<Option<String>> for jobject {
     fn swig_from(x: Option<String>, env: *mut JNIEnv) -> Self {
@@ -1424,15 +1434,6 @@
                 assert!(!ret.is_null());
                 ret
             }
-=======
-impl<T: SwigForeignClass> SwigFrom<jlong> for Option<T> {
-    fn swig_from(x: jlong, _: *mut JNIEnv) -> Self {
-        if x != 0 {
-            let o: T = T::unbox_object(x);
-            Some(o)
-        } else {
-            None
->>>>>>> c87e463c
-        }
-    }
-}+        }
+    }
+}
